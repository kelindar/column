name: Test
on: [push, pull_request]
env:
  GITHUB_TOKEN: ${{ secrets.COVERALLS_TOKEN }}
  GO111MODULE: "on"
jobs:
  test:
    name: Test with Coverage
    runs-on: ubuntu-latest
    strategy:
      matrix:
        go: ["1.17", "1.18"]
    steps:
      - name: Set up Go ${{ matrix.go }}
        uses: actions/setup-go@v3
        with:
<<<<<<< HEAD
          go-version: "1.18"
=======
          go-version: ${{ matrix.go }}
>>>>>>> 8298d6ea
      - name: Check out code
        uses: actions/checkout@v3
      - name: Install dependencies
        run: |
          go mod download
      - name: Run Unit Tests
        run: |
          go test -race -covermode atomic -coverprofile=profile.cov ./...
      - name: Upload Coverage
        uses: shogo82148/actions-goveralls@v1
        with:
          path-to-profile: profile.cov
<|MERGE_RESOLUTION|>--- conflicted
+++ resolved
@@ -1,33 +1,29 @@
-name: Test
-on: [push, pull_request]
-env:
-  GITHUB_TOKEN: ${{ secrets.COVERALLS_TOKEN }}
-  GO111MODULE: "on"
-jobs:
-  test:
-    name: Test with Coverage
-    runs-on: ubuntu-latest
-    strategy:
-      matrix:
-        go: ["1.17", "1.18"]
-    steps:
-      - name: Set up Go ${{ matrix.go }}
-        uses: actions/setup-go@v3
-        with:
-<<<<<<< HEAD
-          go-version: "1.18"
-=======
-          go-version: ${{ matrix.go }}
->>>>>>> 8298d6ea
-      - name: Check out code
-        uses: actions/checkout@v3
-      - name: Install dependencies
-        run: |
-          go mod download
-      - name: Run Unit Tests
-        run: |
-          go test -race -covermode atomic -coverprofile=profile.cov ./...
-      - name: Upload Coverage
-        uses: shogo82148/actions-goveralls@v1
-        with:
-          path-to-profile: profile.cov
+name: Test
+on: [push, pull_request]
+env:
+  GITHUB_TOKEN: ${{ secrets.COVERALLS_TOKEN }}
+  GO111MODULE: "on"
+jobs:
+  test:
+    name: Test with Coverage
+    runs-on: ubuntu-latest
+    strategy:
+      matrix:
+        go: ["1.18"]
+    steps:
+      - name: Set up Go ${{ matrix.go }}
+        uses: actions/setup-go@v3
+        with:
+          go-version: ${{ matrix.go }}
+      - name: Check out code
+        uses: actions/checkout@v3
+      - name: Install dependencies
+        run: |
+          go mod download
+      - name: Run Unit Tests
+        run: |
+          go test -race -covermode atomic -coverprofile=profile.cov ./...
+      - name: Upload Coverage
+        uses: shogo82148/actions-goveralls@v1
+        with:
+          path-to-profile: profile.cov